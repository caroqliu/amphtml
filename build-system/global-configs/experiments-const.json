--- conflicted
+++ resolved
@@ -1,8 +1,5 @@
 {
-<<<<<<< HEAD
   "BENTO_AUTO_UPGRADE": false,
-=======
   "INI_LOAD_INOB": false,
->>>>>>> 0c3ee8e1
   "WITHIN_VIEWPORT_INOB": false
 }