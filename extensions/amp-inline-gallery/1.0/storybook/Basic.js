/**
 * Copyright 2020 The AMP HTML Authors. All Rights Reserved.
 *
 * Licensed under the Apache License, Version 2.0 (the "License");
 * you may not use this file except in compliance with the License.
 * You may obtain a copy of the License at
 *
 *      http://www.apache.org/licenses/LICENSE-2.0
 *
 * Unless required by applicable law or agreed to in writing, software
 * distributed under the License is distributed on an "AS-IS" BASIS,
 * WITHOUT WARRANTIES OR CONDITIONS OF ANY KIND, either express or implied.
 * See the License for the specific language governing permissions and
 * limitations under the License.
 */

import * as Preact from '../../../../src/preact';
import {BaseCarousel} from '../../../amp-base-carousel/1.0/base-carousel';
import {InlineGallery} from '../inline-gallery';
import {Pagination} from '../pagination';
import {Thumbnails} from '../thumbnails';
import {boolean, number, withKnobs} from '@storybook/addon-knobs';
import {withA11y} from '@storybook/addon-a11y';

export default {
  title: 'InlineGallery',
  component: InlineGallery,
  decorators: [withA11y, withKnobs],
};

export const _default = () => {
  const width = 360;
  const height = 240;
  const paginationHeight = number('top indicator height', 20);
  const topInset = boolean('top indicator inset?', false);
  const bottomInset = boolean('bottom indicator inset?', false);
<<<<<<< HEAD
  const slideCount = number('slide count', 5, {min: 0, max: 99});
  const colorIncrement = Math.floor(255 / (slideCount + 1));
  const autoAdvance = boolean('auto advance', true);
  const autoAdvanceCount = number('auto advance count', 1);
  const autoAdvanceInterval = number('auto advance interval', 1000);
  const autoAdvanceLoops = number('auto advance loops', 3);
=======
  const thumbnailHeight = number('thumbnail height', 50);
  const loop = boolean('thumbnail loop', false);
  const aspectRatio = number('thumbnail aspect ratio (w/h)', 3 / 2);

>>>>>>> d00cff7c
  return (
    <>
      <InlineGallery style={{width}}>
        <Pagination inset={topInset} style={{height: paginationHeight}} />
<<<<<<< HEAD
        <BaseCarousel
          style={{height}}
          autoAdvanceCount={autoAdvanceCount}
          autoAdvanceInterval={autoAdvanceInterval}
          autoAdvanceLoops={autoAdvanceLoops}
          autoAdvance={autoAdvance}
        >
          {Array.from({length: slideCount}, (_, i) => {
            const v = colorIncrement * (i + 1);
            return (
              <div
                style={{
                  backgroundColor: `rgb(${v}, 100, 100)`,
                  width,
                  height,
                }}
              ></div>
            );
          })}
=======
        <BaseCarousel style={{height}}>
          <img
            src="https://images.unsplash.com/photo-1583511655857-d19b40a7a54e?ixlib=rb-1.2.1&ixid=eyJhcHBfaWQiOjEyMDd9&auto=format&fit=crop&w=1498&q=80"
            thumbnailSrc="https://images.unsplash.com/photo-1583511655857-d19b40a7a54e?ixlib=rb-1.2.1&ixid=eyJhcHBfaWQiOjEyMDd9&auto=format&fit=crop&w=120&q=80"
          />
          <img
            src="https://images.unsplash.com/photo-1583511666407-5f06533f2113?ixlib=rb-1.2.1&auto=format&fit=crop&w=1498&q=80"
            thumbnailSrc="https://images.unsplash.com/photo-1583511666407-5f06533f2113?ixlib=rb-1.2.1&auto=format&fit=crop&w=120&q=80"
          />
          <img
            src="https://images.unsplash.com/photo-1599839575945-a9e5af0c3fa5?ixlib=rb-1.2.1&ixid=eyJhcHBfaWQiOjQwMzA0fQ&auto=format&fit=crop&w=1498&q=80"
            thumbnailSrc="https://images.unsplash.com/photo-1599839575945-a9e5af0c3fa5?ixlib=rb-1.2.1&ixid=eyJhcHBfaWQiOjQwMzA0fQ&auto=format&fit=crop&w=1498&q=80"
          />
          <img
            src="https://images.unsplash.com/photo-1583512603806-077998240c7a?ixlib=rb-1.2.1&auto=format&fit=crop&w=1498&q=80"
            thumbnailSrc="https://images.unsplash.com/photo-1583512603806-077998240c7a?ixlib=rb-1.2.1&auto=format&fit=crop&w=120&q=80"
          />
          <img
            src="https://images.unsplash.com/photo-1598133893773-de3574464ef0?ixlib=rb-1.2.1&auto=format&fit=crop&w=1498&q=80"
            thumbnailSrc="https://images.unsplash.com/photo-1598133893773-de3574464ef0?ixlib=rb-1.2.1&auto=format&fit=crop&w=120&q=80"
          />
          <img
            src="https://images.unsplash.com/photo-1603123853880-a92fafb7809f?ixlib=rb-1.2.1&auto=format&fit=crop&w=1498&q=80"
            thumbnailSrc="https://images.unsplash.com/photo-1603123853880-a92fafb7809f?ixlib=rb-1.2.1&auto=format&fit=crop&w=120&q=80"
          />
>>>>>>> d00cff7c
        </BaseCarousel>
        <Pagination inset={bottomInset} />
        <Thumbnails
          aspectRatio={aspectRatio}
          loop={loop}
          style={{height: thumbnailHeight}}
        />
        <br />
        <Thumbnails />
      </InlineGallery>
      Content below carousel
    </>
  );
};

export const WithLooping = () => {
  const width = number('width', 440);
  const height = number('height', 225);
  const paginationHeight = number('indicator height', 20);
  const inset = boolean('inset?', false);
  const thumbnailHeight = number('thumbnail height', 50);
  const loop = boolean('thumbnail loop', true);
  const aspectRatio = number('thumbnail aspect ratio', 2);
  const slides = [
    'lightpink',
    'lightcoral',
    'peachpuff',
    'powderblue',
    'lavender',
    'thistle',
  ].map((color, index) => (
    <div
      style={{
        backgroundColor: color,
        width,
        height,
        textAlign: 'center',
        fontSize: '48pt',
        lineHeight: height + 'px',
      }}
    >
      {index + 1}
    </div>
  ));

  return (
    <InlineGallery style={{width, position: 'relative'}}>
      <BaseCarousel loop style={{height, position: 'relative'}}>
        {slides}
      </BaseCarousel>
      <Pagination inset={inset} style={{height: paginationHeight}} />
      <Thumbnails
        aspectRatio={aspectRatio}
        loop={loop}
        style={{height: thumbnailHeight}}
      >
        <div>a</div>
        <div>b</div>
        <div>c</div>
        <div>d</div>
      </Thumbnails>
    </InlineGallery>
  );
};<|MERGE_RESOLUTION|>--- conflicted
+++ resolved
@@ -34,24 +34,18 @@
   const paginationHeight = number('top indicator height', 20);
   const topInset = boolean('top indicator inset?', false);
   const bottomInset = boolean('bottom indicator inset?', false);
-<<<<<<< HEAD
-  const slideCount = number('slide count', 5, {min: 0, max: 99});
-  const colorIncrement = Math.floor(255 / (slideCount + 1));
   const autoAdvance = boolean('auto advance', true);
   const autoAdvanceCount = number('auto advance count', 1);
   const autoAdvanceInterval = number('auto advance interval', 1000);
   const autoAdvanceLoops = number('auto advance loops', 3);
-=======
   const thumbnailHeight = number('thumbnail height', 50);
   const loop = boolean('thumbnail loop', false);
   const aspectRatio = number('thumbnail aspect ratio (w/h)', 3 / 2);
 
->>>>>>> d00cff7c
   return (
     <>
       <InlineGallery style={{width}}>
         <Pagination inset={topInset} style={{height: paginationHeight}} />
-<<<<<<< HEAD
         <BaseCarousel
           style={{height}}
           autoAdvanceCount={autoAdvanceCount}
@@ -59,20 +53,6 @@
           autoAdvanceLoops={autoAdvanceLoops}
           autoAdvance={autoAdvance}
         >
-          {Array.from({length: slideCount}, (_, i) => {
-            const v = colorIncrement * (i + 1);
-            return (
-              <div
-                style={{
-                  backgroundColor: `rgb(${v}, 100, 100)`,
-                  width,
-                  height,
-                }}
-              ></div>
-            );
-          })}
-=======
-        <BaseCarousel style={{height}}>
           <img
             src="https://images.unsplash.com/photo-1583511655857-d19b40a7a54e?ixlib=rb-1.2.1&ixid=eyJhcHBfaWQiOjEyMDd9&auto=format&fit=crop&w=1498&q=80"
             thumbnailSrc="https://images.unsplash.com/photo-1583511655857-d19b40a7a54e?ixlib=rb-1.2.1&ixid=eyJhcHBfaWQiOjEyMDd9&auto=format&fit=crop&w=120&q=80"
@@ -97,7 +77,6 @@
             src="https://images.unsplash.com/photo-1603123853880-a92fafb7809f?ixlib=rb-1.2.1&auto=format&fit=crop&w=1498&q=80"
             thumbnailSrc="https://images.unsplash.com/photo-1603123853880-a92fafb7809f?ixlib=rb-1.2.1&auto=format&fit=crop&w=120&q=80"
           />
->>>>>>> d00cff7c
         </BaseCarousel>
         <Pagination inset={bottomInset} />
         <Thumbnails
