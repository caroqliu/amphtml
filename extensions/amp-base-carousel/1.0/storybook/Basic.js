/**
 * Copyright 2020 The AMP HTML Authors. All Rights Reserved.
 *
 * Licensed under the Apache License, Version 2.0 (the "License");
 * you may not use this file except in compliance with the License.
 * You may obtain a copy of the License at
 *
 *      http://www.apache.org/licenses/LICENSE-2.0
 *
 * Unless required by applicable law or agreed to in writing, software
 * distributed under the License is distributed on an "AS-IS" BASIS,
 * WITHOUT WARRANTIES OR CONDITIONS OF ANY KIND, either express or implied.
 * See the License for the specific language governing permissions and
 * limitations under the License.
 */

import * as Preact from '../../../../src/preact';
import {BaseCarousel} from '../base-carousel';
<<<<<<< HEAD
import {boolean, number, withKnobs} from '@storybook/addon-knobs';
=======
import {number, select, withKnobs} from '@storybook/addon-knobs';
>>>>>>> ba6dbbfd
import {withA11y} from '@storybook/addon-a11y';

const CONTROLS = ['auto', 'always', 'never'];

export default {
  title: 'BaseCarousel',
  component: BaseCarousel,
  decorators: [withA11y, withKnobs],
};

export const _default = () => {
  const width = number('width', 440);
  const height = number('height', 225);
  const slideCount = number('slide count', 5, {min: 0, max: 99});
  const snap = boolean('snap', true);
  const loop = boolean('loop', true);
  const colorIncrement = Math.floor(255 / (slideCount + 1));
  const controls = select('show controls', CONTROLS);
  return (
<<<<<<< HEAD
    <BaseCarousel loop={loop} snap={snap} style={{width, height}}>
=======
    <BaseCarousel controls={controls} style={{width, height}}>
>>>>>>> ba6dbbfd
      {Array.from({length: slideCount}, (x, i) => {
        const v = colorIncrement * (i + 1);
        return (
          <div
            style={{
              backgroundColor: `rgb(${v}, 100, 100)`,
              width,
              height,
              textAlign: 'center',
              fontSize: '48pt',
              lineHeight: height + 'px',
            }}
          >
            {i}
          </div>
        );
      })}
    </BaseCarousel>
  );
};

export const provideArrows = () => {
  const width = number('width', 440);
  const height = number('height', 225);
  const controls = select('show controls', CONTROLS);
  const myButtonStyle = {
    background: 'lightblue',
    borderRadius: '50%',
    fontSize: 14,
    color: 'white',
    width: '30px',
    height: '30px',
  };
  const MyButton = (props) => {
    const {children} = props;
    return (
      <button style={myButtonStyle} {...props}>
        {children}
      </button>
    );
  };
  return (
    <BaseCarousel
      controls={controls}
      style={{width, height}}
      arrowPrev={<MyButton>←</MyButton>}
      arrowNext={<MyButton>→</MyButton>}
    >
      {['lightcoral', 'peachpuff', 'lavender'].map((color) => (
        <div style={{backgroundColor: color, width, height}}></div>
      ))}
    </BaseCarousel>
  );
};

<<<<<<< HEAD
=======
export const WithLooping = () => {
  const width = number('width', 440);
  const height = number('height', 225);
  const controls = select('show controls', CONTROLS);
  return (
    <BaseCarousel controls={controls} loop style={{width, height}}>
      {[
        'lightpink',
        'lightcoral',
        'peachpuff',
        'powderblue',
        'lavender',
        'thistle',
      ].map((color, index) => (
        <div
          style={{
            backgroundColor: color,
            width,
            height,
            textAlign: 'center',
            fontSize: '48pt',
            lineHeight: height + 'px',
          }}
        >
          {index}
        </div>
      ))}
    </BaseCarousel>
  );
};

>>>>>>> ba6dbbfd
export const WithCaptions = () => {
  const controls = select('show controls', CONTROLS);
  return (
    <BaseCarousel
      controls={controls}
      loop
      style={{width: '500px', height: '400px'}}
    >
      <figure>
        <img
          style={{width: '500px', height: '300px'}}
          src="https://amp.dev/static/samples/img/landscape_lake_1280x857.jpg"
        />
        <figcaption>Each image has a different caption.</figcaption>
      </figure>
      <figure>
        <img
          style={{width: '600px', height: '300px'}}
          src="https://amp.dev/static/samples/img/landscape_village_1280x853.jpg"
        />
        <figcaption>This caption is different.</figcaption>
      </figure>
      <figure>
        <img
          style={{width: '500px', height: '300px'}}
          src="https://amp.dev/static/samples/img/landscape_desert_1280x853.jpg"
        />
        <figcaption>The third image has its caption.</figcaption>
      </figure>
    </BaseCarousel>
  );
};<|MERGE_RESOLUTION|>--- conflicted
+++ resolved
@@ -16,11 +16,7 @@
 
 import * as Preact from '../../../../src/preact';
 import {BaseCarousel} from '../base-carousel';
-<<<<<<< HEAD
-import {boolean, number, withKnobs} from '@storybook/addon-knobs';
-=======
-import {number, select, withKnobs} from '@storybook/addon-knobs';
->>>>>>> ba6dbbfd
+import {boolean, number, select, withKnobs} from '@storybook/addon-knobs';
 import {withA11y} from '@storybook/addon-a11y';
 
 const CONTROLS = ['auto', 'always', 'never'];
@@ -40,11 +36,12 @@
   const colorIncrement = Math.floor(255 / (slideCount + 1));
   const controls = select('show controls', CONTROLS);
   return (
-<<<<<<< HEAD
-    <BaseCarousel loop={loop} snap={snap} style={{width, height}}>
-=======
-    <BaseCarousel controls={controls} style={{width, height}}>
->>>>>>> ba6dbbfd
+    <BaseCarousel
+      controls={controls}
+      loop={loop}
+      snap={snap}
+      style={{width, height}}
+    >
       {Array.from({length: slideCount}, (x, i) => {
         const v = colorIncrement * (i + 1);
         return (
@@ -100,40 +97,6 @@
   );
 };
 
-<<<<<<< HEAD
-=======
-export const WithLooping = () => {
-  const width = number('width', 440);
-  const height = number('height', 225);
-  const controls = select('show controls', CONTROLS);
-  return (
-    <BaseCarousel controls={controls} loop style={{width, height}}>
-      {[
-        'lightpink',
-        'lightcoral',
-        'peachpuff',
-        'powderblue',
-        'lavender',
-        'thistle',
-      ].map((color, index) => (
-        <div
-          style={{
-            backgroundColor: color,
-            width,
-            height,
-            textAlign: 'center',
-            fontSize: '48pt',
-            lineHeight: height + 'px',
-          }}
-        >
-          {index}
-        </div>
-      ))}
-    </BaseCarousel>
-  );
-};
-
->>>>>>> ba6dbbfd
 export const WithCaptions = () => {
   const controls = select('show controls', CONTROLS);
   return (
