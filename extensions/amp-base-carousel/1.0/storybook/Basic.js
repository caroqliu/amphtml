/**
 * Copyright 2020 The AMP HTML Authors. All Rights Reserved.
 *
 * Licensed under the Apache License, Version 2.0 (the "License");
 * you may not use this file except in compliance with the License.
 * You may obtain a copy of the License at
 *
 *      http://www.apache.org/licenses/LICENSE-2.0
 *
 * Unless required by applicable law or agreed to in writing, software
 * distributed under the License is distributed on an "AS-IS" BASIS,
 * WITHOUT WARRANTIES OR CONDITIONS OF ANY KIND, either express or implied.
 * See the License for the specific language governing permissions and
 * limitations under the License.
 */

import * as Preact from '../../../../src/preact';
import {BaseCarousel} from '../base-carousel';
import {boolean, number, select, withKnobs} from '@storybook/addon-knobs';
import {withA11y} from '@storybook/addon-a11y';

const CONTROLS = ['auto', 'always', 'never'];

export default {
  title: 'BaseCarousel',
  component: BaseCarousel,
  decorators: [withA11y, withKnobs],
};

export const _default = () => {
  const width = number('width', 440);
  const height = number('height', 225);
  const slideCount = number('slide count', 5, {min: 0, max: 99});
  const snap = boolean('snap', true);
  const loop = boolean('loop', true);
<<<<<<< HEAD
  const advanceCount = number('advance count', 1, {min: 1});
  const visibleCount = number('visible count', 2, {min: 1});
=======
  const outsetArrows = boolean('outset arrows', false);
>>>>>>> 8f2123b5
  const colorIncrement = Math.floor(255 / (slideCount + 1));
  const controls = select('show controls', CONTROLS);
  return (
    <BaseCarousel
      advanceCount={advanceCount}
      controls={controls}
      loop={loop}
      outsetArrows={outsetArrows}
      snap={snap}
      style={{width, height}}
      visibleCount={visibleCount}
    >
      {Array.from({length: slideCount}, (x, i) => {
        const v = colorIncrement * (i + 1);
        return (
          <div
            style={{
              backgroundColor: `rgb(${v}, 100, 100)`,
              width,
              height,
              textAlign: 'center',
              fontSize: '48pt',
              lineHeight: height + 'px',
            }}
          >
            {i}
          </div>
        );
      })}
    </BaseCarousel>
  );
};

export const provideArrows = () => {
  const outsetArrows = boolean('outset arrows', false);
  const width = number('width', 440);
  const height = number('height', 225);
  const controls = select('show controls', CONTROLS);
  const myButtonStyle = {
    background: 'lightblue',
    borderRadius: '50%',
    fontSize: 14,
    color: 'white',
    width: '30px',
    height: '30px',
  };
  const MyButton = (props) => {
    const {children} = props;
    return (
      <button style={myButtonStyle} {...props}>
        {children}
      </button>
    );
  };
  return (
    <BaseCarousel
      controls={controls}
      style={{width, height}}
      outsetArrows={outsetArrows}
      arrowPrev={<MyButton>←</MyButton>}
      arrowNext={<MyButton>→</MyButton>}
    >
      {['lightcoral', 'peachpuff', 'lavender'].map((color) => (
        <div style={{backgroundColor: color, width, height}}></div>
      ))}
    </BaseCarousel>
  );
};

export const WithCaptions = () => {
  const controls = select('show controls', CONTROLS);
  return (
    <BaseCarousel
      visibleCount={3}
      controls={controls}
      loop
      style={{width: '500px', height: '400px'}}
    >
      <figure>
        <img
          style={{width: '500px', height: '300px'}}
          src="https://amp.dev/static/samples/img/landscape_lake_1280x857.jpg"
        />
        <figcaption>Each image has a different caption.</figcaption>
      </figure>
      <figure>
        <img
          style={{width: '600px', height: '300px'}}
          src="https://amp.dev/static/samples/img/landscape_village_1280x853.jpg"
        />
        <figcaption>This caption is different.</figcaption>
      </figure>
      <figure>
        <img
          style={{width: '500px', height: '300px'}}
          src="https://amp.dev/static/samples/img/landscape_desert_1280x853.jpg"
        />
        <figcaption>The third image has its caption.</figcaption>
      </figure>
    </BaseCarousel>
  );
};<|MERGE_RESOLUTION|>--- conflicted
+++ resolved
@@ -33,12 +33,9 @@
   const slideCount = number('slide count', 5, {min: 0, max: 99});
   const snap = boolean('snap', true);
   const loop = boolean('loop', true);
-<<<<<<< HEAD
   const advanceCount = number('advance count', 1, {min: 1});
   const visibleCount = number('visible count', 2, {min: 1});
-=======
   const outsetArrows = boolean('outset arrows', false);
->>>>>>> 8f2123b5
   const colorIncrement = Math.floor(255 / (slideCount + 1));
   const controls = select('show controls', CONTROLS);
   return (
