/**
 * Copyright 2020 The AMP HTML Authors. All Rights Reserved.
 *
 * Licensed under the Apache License, Version 2.0 (the "License");
 * you may not use this file except in compliance with the License.
 * You may obtain a copy of the License at
 *
 *      http://www.apache.org/licenses/LICENSE-2.0
 *
 * Unless required by applicable law or agreed to in writing, software
 * distributed under the License is distributed on an "AS-IS" BASIS,
 * WITHOUT WARRANTIES OR CONDITIONS OF ANY KIND, either express or implied.
 * See the License for the specific language governing permissions and
 * limitations under the License.
 */

import * as Preact from '../../../../src/preact';
import {boolean, number, select, text, withKnobs} from '@storybook/addon-knobs';
import {withA11y} from '@storybook/addon-a11y';
import {withAmp} from '@ampproject/storybook-addon';

const ORIENTATIONS = ['horizontal', 'vertical'];

export default {
  title: 'amp-base-carousel',
  decorators: [withKnobs, withA11y, withAmp],

  parameters: {
    extensions: [
      {name: 'amp-bind', version: '0.1'},
      {name: 'amp-base-carousel', version: '1.0'},
    ],
    experiments: ['amp-base-carousel-bento'],
  },
};

export const Default = () => {
  const loop = boolean('loop', true);
  const snap = boolean('snap', true);
  const snapAlign = select('snap alignment', ['start', 'center'], 'start');
  const snapBy = number('snap by', 1);
  const advanceCount = number('advance count', 1, {min: 1});
  const autoAdvance = boolean('auto advance', true);
  const autoAdvanceCount = number('auto advance count', 1);
  const autoAdvanceInterval = number('auto advance interval', 1000);
  const autoAdvanceLoops = number('auto advance loops', 3);
  const visibleCount = text('visible count', '(min-width: 400px) 2, 1');
  const outsetArrows = text('outset arrows', '(min-width: 400px) true, false');
  const controls = select('show controls', ['auto', 'always', 'never']);
<<<<<<< HEAD
  const defaultSlide = number('default slide', 0);
=======
  const orientation = select('orientation', ORIENTATIONS, 'vertical');
>>>>>>> 36b8196c
  const slideCount = number('slide count', 5, {min: 0, max: 99});
  const colorIncrement = Math.floor(255 / (slideCount + 1));

  return (
    <main>
      <amp-base-carousel
        id="carousel"
        advance-count={advanceCount}
        auto-advance={autoAdvance}
        auto-advance-count={autoAdvanceCount}
        auto-advance-interval={autoAdvanceInterval}
        auto-advance-loops={autoAdvanceLoops}
        controls={controls}
        orientation={orientation}
        outset-arrows={outsetArrows}
<<<<<<< HEAD
        width="880"
        height="225"
        data-amp-bind-slide="activeSlide"
        slide={defaultSlide}
=======
        width="450"
        height="450"
>>>>>>> 36b8196c
        snap={String(snap)}
        snap-align={snapAlign}
        snap-by={snapBy}
        loop={loop}
        visible-count={visibleCount}
      >
        {Array.from({length: slideCount}, (x, i) => {
          const v = colorIncrement * (i + 1);
          return (
            <amp-layout width="225" height="225" layout="responsive">
              <div
                style={{
                  backgroundColor: `rgb(${v}, 100, 100)`,
                  width: '100%',
                  height: '100%',
                  display: 'flex',
                  alignItems: 'center',
                  justifyContent: 'center',
                  fontSize: '48pt',
                }}
              >
                {i}
              </div>
            </amp-layout>
          );
        })}
      </amp-base-carousel>

      <div class="buttons" style={{marginTop: 8}}>
        <button on="tap:carousel.goToSlide(index=3)">goToSlide(index=3)</button>
        <button on="tap:carousel.next">Next</button>
        <button on="tap:carousel.prev">Prev</button>
        <button on="tap:AMP.setState({activeSlide: 3})">
          mutate slide to index 3
        </button>
      </div>
    </main>
  );
};

export const mixedLength = () => {
  const width = number('width', 300);
  const height = number('height', 300);
  const slideCount = number('slide count', 7, {min: 0, max: 99});
  const colorIncrement = Math.floor(255 / (slideCount + 1));
  const loop = boolean('loop', true);
  const snap = boolean('snap', true);
  const snapAlign = select('snap alignment', ['start', 'center'], 'start');
  const snapBy = number('snap by', 1);
  const mixedLength = boolean('mixed length', true);
  const controls = select('show controls', ['auto', 'always', 'never']);
  const randomPreset = [
    [143, 245, 289, 232, 280, 233, 182, 155, 114, 269, 242, 196, 249, 265, 241],
    [225, 158, 201, 205, 230, 233, 231, 255, 143, 264, 227, 157, 120, 203, 144],
    [252, 113, 115, 186, 248, 188, 162, 104, 100, 109, 175, 227, 143, 249, 280],
  ];
  const preset = select('random preset', [1, 2, 3]);
  const orientation = select('orientation', ORIENTATIONS, 'vertical');
  const horizontal = orientation == 'horizontal';

  return (
    <amp-base-carousel
      controls={controls}
      mixed-length={mixedLength}
      loop={loop}
      orientation={orientation}
      snap={String(snap)}
      snap-align={snapAlign}
      snap-by={snapBy}
      width={width}
      height={height}
    >
      {Array.from({length: slideCount}, (x, i) => {
        const v = colorIncrement * (i + 1);
        return (
          <div
            style={{
              backgroundColor: `rgb(${v}, 100, 100)`,
              border: 'solid white 1px',
              width: horizontal
                ? `${randomPreset[preset - 1 || 0][i]}px`
                : '100px',
              height: horizontal
                ? '100px'
                : `${randomPreset[preset - 1 || 0][i]}px`,
            }}
          ></div>
        );
      })}
    </amp-base-carousel>
  );
};

Default.story = {
  name: 'default',
};<|MERGE_RESOLUTION|>--- conflicted
+++ resolved
@@ -47,11 +47,8 @@
   const visibleCount = text('visible count', '(min-width: 400px) 2, 1');
   const outsetArrows = text('outset arrows', '(min-width: 400px) true, false');
   const controls = select('show controls', ['auto', 'always', 'never']);
-<<<<<<< HEAD
   const defaultSlide = number('default slide', 0);
-=======
   const orientation = select('orientation', ORIENTATIONS, 'vertical');
->>>>>>> 36b8196c
   const slideCount = number('slide count', 5, {min: 0, max: 99});
   const colorIncrement = Math.floor(255 / (slideCount + 1));
 
@@ -67,15 +64,10 @@
         controls={controls}
         orientation={orientation}
         outset-arrows={outsetArrows}
-<<<<<<< HEAD
-        width="880"
-        height="225"
+        width="450"
+        height="450"
         data-amp-bind-slide="activeSlide"
         slide={defaultSlide}
-=======
-        width="450"
-        height="450"
->>>>>>> 36b8196c
         snap={String(snap)}
         snap-align={snapAlign}
         snap-by={snapBy}
