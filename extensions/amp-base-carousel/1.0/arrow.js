/**
 * Copyright 2020 The AMP HTML Authors. All Rights Reserved.
 *
 * Licensed under the Apache License, Version 2.0 (the "License");
 * you may not use this file except in compliance with the License.
 * You may obtain a copy of the License at
 *
 *      http://www.apache.org/licenses/LICENSE-2.0
 *
 * Unless required by applicable law or agreed to in writing, software
 * distributed under the License is distributed on an "AS-IS" BASIS,
 * WITHOUT WARRANTIES OR CONDITIONS OF ANY KIND, either express or implied.
 * See the License for the specific language governing permissions and
 * limitations under the License.
 */

import * as Preact from '../../../src/preact';
import {useStyles} from './base-carousel.jss';

/**
 * @param {!BaseCarouselDef.ArrowProps} props
 * @return {PreactDef.Renderable}
 */
<<<<<<< HEAD
export function Arrow({
  by,
  customArrow = <DefaultArrow by={by} />,
  advance,
  disabled,
}) {
=======
export function Arrow({customArrow, by, advance, disabled, outsetArrows}) {
>>>>>>> 8f2123b5
  const {
    'disabled': customDisabled,
    'onClick': onCustomClick,
  } = customArrow.props;
  const isDisabled = disabled || customDisabled;
  const onClick = (e) => {
    if (isDisabled) {
      return;
    }
    if (onCustomClick) {
      onCustomClick(e);
    }
    advance();
  };
  const classes = useStyles();
  const classNames = `${classes.arrow} ${
    by < 0 ? classes.arrowPrev : classes.arrowNext
  } ${isDisabled ? classes.arrowDisabled : ''} ${
    outsetArrows ? classes.outsetArrow : classes.insetArrow
  }`;

  return (
    <div class={classNames}>
      {Preact.cloneElement(customArrow, {
        'onClick': onClick,
        'disabled': isDisabled,
        'aria-disabled': isDisabled,
      })}
    </div>
  );
}

/**
 * @param {!BaseCarouselDef.ArrowProps} props
 * @return {PreactDef.Renderable}
 */
function DefaultArrow({by, ...rest}) {
  const classes = useStyles();
  return (
    <button
      class={classes.defaultArrowButton}
      aria-label={
        by < 0 ? 'Previous item in carousel' : 'Next item in carousel'
      }
      {...rest}
    >
      <div class={`${classes.arrowBaseStyle} ${classes.arrowFrosting}`}></div>
      <div class={`${classes.arrowBaseStyle} ${classes.arrowBackdrop}`}></div>
      <div class={`${classes.arrowBaseStyle} ${classes.arrowBackground}`}></div>
      <svg class={classes.arrowIcon} viewBox="0 0 24 24">
        {by < 0 ? (
          <path
            d="M14,7.4 L9.4,12 L14,16.6"
            fill="none"
            stroke-width="2px"
            stroke-linejoin="round"
            stroke-linecap="round"
          />
        ) : (
          <path
            d="M10,7.4 L14.6,12 L10,16.6"
            fill="none"
            stroke-width="2px"
            stroke-linejoin="round"
            stroke-linecap="round"
          />
        )}
      </svg>
    </button>
  );
}<|MERGE_RESOLUTION|>--- conflicted
+++ resolved
@@ -21,16 +21,13 @@
  * @param {!BaseCarouselDef.ArrowProps} props
  * @return {PreactDef.Renderable}
  */
-<<<<<<< HEAD
 export function Arrow({
+  advance,
   by,
   customArrow = <DefaultArrow by={by} />,
-  advance,
   disabled,
+  outsetArrows,
 }) {
-=======
-export function Arrow({customArrow, by, advance, disabled, outsetArrows}) {
->>>>>>> 8f2123b5
   const {
     'disabled': customDisabled,
     'onClick': onCustomClick,
