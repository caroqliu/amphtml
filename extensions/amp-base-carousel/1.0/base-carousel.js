/**
 * Copyright 2020 The AMP HTML Authors. All Rights Reserved.
 *
 * Licensed under the Apache License, Version 2.0 (the "License");
 * you may not use this file except in compliance with the License.
 * You may obtain a copy of the License at
 *
 *      http://www.apache.org/licenses/LICENSE-2.0
 *
 * Unless required by applicable law or agreed to in writing, software
 * distributed under the License is distributed on an "AS-IS" BASIS,
 * WITHOUT WARRANTIES OR CONDITIONS OF ANY KIND, either express or implied.
 * See the License for the specific language governing permissions and
 * limitations under the License.
 */
import * as Preact from '../../../src/preact';
import {Arrow} from './arrow';
import {CarouselContext} from './carousel-context';
import {ContainWrapper} from '../../../src/preact/component';
import {Scroller} from './scroller';
import {WithAmpContext} from '../../../src/preact/context';
import {forwardRef} from '../../../src/preact/compat';
import {
  toChildArray,
  useCallback,
  useContext,
  useImperativeHandle,
  useLayoutEffect,
  useMemo,
  useRef,
  useState,
} from '../../../src/preact';

/**
 * @enum {string}
 */
const Controls = {
  ALWAYS: 'always',
  NEVER: 'never',
  AUTO: 'auto',
};

/**
 * @param {!BaseCarouselDef.Props} props
 * @param {{current: (!BaseCarouselDef.CarouselApi|null)}} ref
 * @return {PreactDef.Renderable}
 */
function BaseCarouselWithRef(
  {
    advanceCount = 1,
    arrowPrev,
    arrowNext,
    children,
    controls = Controls.AUTO,
    loop,
    onSlideChange,
    outsetArrows,
    snap = true,
    visibleCount = 1,
    ...rest
  },
  ref
) {
  const childrenArray = toChildArray(children);
  const {length} = childrenArray;
  const carouselContext = useContext(CarouselContext);
  const [currentSlideState, setCurrentSlideState] = useState(0);
  const currentSlide = carouselContext.currentSlide ?? currentSlideState;
  const setCurrentSlide =
    carouselContext.setCurrentSlide ?? setCurrentSlideState;
  const {setSlideCount} = carouselContext;
  const scrollRef = useRef(null);

  const next = useCallback(() => scrollRef.current.next(), []);
  const prev = useCallback(() => scrollRef.current.prev(), []);
  const setRestingIndex = useCallback(
    (index) => {
      index = length > 0 ? Math.min(Math.max(index, 0), length - 1) : -1;
      if (index < 0) {
        return;
      }
      setCurrentSlide(index);
      if (onSlideChange) {
        onSlideChange(index);
      }
    },
    [length, setCurrentSlide, onSlideChange]
  );

  useImperativeHandle(
    ref,
    () =>
      /** @type {!BaseCarouselDef.CarouselApi} */ ({
        goToSlide: (index) => setRestingIndex(index),
        next,
        prev,
      }),
    [next, prev, setRestingIndex]
  );

  useLayoutEffect(() => {
    setSlideCount(length);
  }, [setSlideCount, length]);

  const disableForDir = (dir) =>
    !loop &&
    (currentSlide + dir < 0 || currentSlide + visibleCount + dir > length);

  const [hadTouch, setHadTouch] = useState(false);
  const hideControls = useMemo(() => {
    if (controls === Controls.ALWAYS || outsetArrows) {
      return false;
    }
    if (controls === Controls.NEVER) {
      return true;
    }
    return hadTouch;
  }, [hadTouch, controls, outsetArrows]);

  return (
    <ContainWrapper
      size={true}
      layout={true}
      paint={true}
      contentStyle={{display: 'flex'}}
      {...rest}
    >
      {!hideControls && (
        <ArrowPrev
          advance={advance}
          customArrow={arrowPrev}
          disabled={disableForDir(-1)}
          outsetArrows={outsetArrows}
        />
      )}
      <Scroller
        advanceCount={advanceCount}
        loop={loop}
        restingIndex={currentSlide}
        setRestingIndex={setRestingIndex}
        snap={snap}
        ref={scrollRef}
        onTouchStart={() => setHadTouch(true)}
        visibleCount={visibleCount}
      >
        {/*
          TODO(#30283): TBD: this is an interesting concept. We could decide
          to render only N slides at a time and for others just output an empty
          placeholder. When a slide's slot is unrendered, the slide
          automatically gets unslotted and gets CanRender=false w/o any extra
          state management code.
        */}
        {childrenArray.map((child, index) =>
          Math.abs(index - currentSlide) < visibleCount * 3 ? (
            <WithAmpContext
              key={index}
              renderable={index == currentSlide}
              playable={index == currentSlide}
            >
              {child}
            </WithAmpContext>
          ) : (
            <></>
          )
        )}
      </Scroller>
      {!hideControls && (
<<<<<<< HEAD
        <>
          <Arrow
            by={-advanceCount}
            customArrow={arrowPrev}
            disabled={disableForDir(-1)}
            advance={prev}
          />
          <Arrow
            by={advanceCount}
            customArrow={arrowNext}
            disabled={disableForDir(1)}
            advance={next}
          />
        </>
=======
        <ArrowNext
          advance={advance}
          customArrow={arrowNext}
          disabled={disableForDir(1)}
          outsetArrows={outsetArrows}
        />
>>>>>>> 8f2123b5
      )}
    </ContainWrapper>
  );
}

const BaseCarousel = forwardRef(BaseCarouselWithRef);
BaseCarousel.displayName = 'BaseCarousel'; // Make findable for tests.
export {BaseCarousel};<|MERGE_RESOLUTION|>--- conflicted
+++ resolved
@@ -126,8 +126,9 @@
       {...rest}
     >
       {!hideControls && (
-        <ArrowPrev
-          advance={advance}
+        <Arrow
+          advance={prev}
+          by={-advanceCount}
           customArrow={arrowPrev}
           disabled={disableForDir(-1)}
           outsetArrows={outsetArrows}
@@ -165,29 +166,13 @@
         )}
       </Scroller>
       {!hideControls && (
-<<<<<<< HEAD
-        <>
-          <Arrow
-            by={-advanceCount}
-            customArrow={arrowPrev}
-            disabled={disableForDir(-1)}
-            advance={prev}
-          />
-          <Arrow
-            by={advanceCount}
-            customArrow={arrowNext}
-            disabled={disableForDir(1)}
-            advance={next}
-          />
-        </>
-=======
-        <ArrowNext
-          advance={advance}
+        <Arrow
+          advance={next}
+          by={advanceCount}
           customArrow={arrowNext}
           disabled={disableForDir(1)}
           outsetArrows={outsetArrows}
         />
->>>>>>> 8f2123b5
       )}
     </ContainWrapper>
   );
