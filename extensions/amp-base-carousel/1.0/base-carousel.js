/**
 * Copyright 2020 The AMP HTML Authors. All Rights Reserved.
 *
 * Licensed under the Apache License, Version 2.0 (the "License");
 * you may not use this file except in compliance with the License.
 * You may obtain a copy of the License at
 *
 *      http://www.apache.org/licenses/LICENSE-2.0
 *
 * Unless required by applicable law or agreed to in writing, software
 * distributed under the License is distributed on an "AS-IS" BASIS,
 * WITHOUT WARRANTIES OR CONDITIONS OF ANY KIND, either express or implied.
 * See the License for the specific language governing permissions and
 * limitations under the License.
 */
import * as Preact from '../../../src/preact';
import {ArrowNext, ArrowPrev} from './arrow';
import {Scroller} from './scroller';
import {toChildArray, useRef, useState} from '../../../src/preact';
import {useMountEffect} from '../../../src/preact/utils';

/**
 * @param {!BaseCarouselDef.Props} props
 * @return {PreactDef.Renderable}
 */
export function BaseCarousel({
  arrowPrev,
  arrowNext,
  children,
  loop,
  onSlideChange,
  setAdvance,
  slide,
  ...rest
}) {
  const childrenArray = toChildArray(children);
  const {length} = childrenArray;
<<<<<<< HEAD
  const [curSlide, setCurSlide] = useState(slide || 0);
  const current = slide ?? curSlide;
  const advance = (dir) => {
    const container = scrollRef.current;
    // Modify scrollLeft is preferred to `setCurSlide` to enable smooth scroll.
    // Note: `setCurSlide` will still be called on debounce by scroll handler.
    container./* OK */ scrollLeft += container./* OK */ offsetWidth * dir;
  };
=======
  const [curSlide, setCurSlide] = useState(0);
  const scrollRef = useRef(null);
  const advance = (by) => scrollRef.current.advance(by);
>>>>>>> f23239c4
  useMountEffect(() => {
    if (setAdvance) {
      setAdvance(advance);
    }
  });

  const setRestingIndex = (i) => {
    setCurSlide(i);
    if (onSlideChange) {
      onSlideChange(i);
    }
  };
  const disableForDir = (dir) =>
    !loop && (current + dir < 0 || current + dir >= length);
  return (
    <div {...rest}>
      <Scroller
        loop={loop}
        restingIndex={current}
        setRestingIndex={setRestingIndex}
        ref={scrollRef}
      >
        {childrenArray}
      </Scroller>
      <ArrowPrev
        customArrow={arrowPrev}
        disabled={disableForDir(-1)}
        advance={advance}
      />
      <ArrowNext
        customArrow={arrowNext}
        disabled={disableForDir(1)}
        advance={advance}
      />
    </div>
  );
}<|MERGE_RESOLUTION|>--- conflicted
+++ resolved
@@ -35,20 +35,10 @@
 }) {
   const childrenArray = toChildArray(children);
   const {length} = childrenArray;
-<<<<<<< HEAD
   const [curSlide, setCurSlide] = useState(slide || 0);
   const current = slide ?? curSlide;
-  const advance = (dir) => {
-    const container = scrollRef.current;
-    // Modify scrollLeft is preferred to `setCurSlide` to enable smooth scroll.
-    // Note: `setCurSlide` will still be called on debounce by scroll handler.
-    container./* OK */ scrollLeft += container./* OK */ offsetWidth * dir;
-  };
-=======
-  const [curSlide, setCurSlide] = useState(0);
   const scrollRef = useRef(null);
   const advance = (by) => scrollRef.current.advance(by);
->>>>>>> f23239c4
   useMountEffect(() => {
     if (setAdvance) {
       setAdvance(advance);
