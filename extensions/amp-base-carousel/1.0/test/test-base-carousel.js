--- conflicted
+++ resolved
@@ -93,46 +93,51 @@
     expect(slides.at(2).text()).to.equal('slide 2');
   });
 
-<<<<<<< HEAD
   it('should snap to slides by default', () => {
     const jsx = (
       <BaseCarousel>
-=======
-  it('should render Arrows with controls=always', () => {
-    const jsx = (
-      <BaseCarousel controls="always">
->>>>>>> ba6dbbfd
         <div>slide 1</div>
         <div>slide 2</div>
         <div>slide 3</div>
       </BaseCarousel>
     );
     const wrapper = mount(jsx);
-<<<<<<< HEAD
     expect(wrapper.find(`[snap="true"]`)).not.to.be.null;
   });
 
   it('should not snap to slides with snap="false"', () => {
     const jsx = (
       <BaseCarousel>
-=======
+        <div>slide 1</div>
+        <div>slide 2</div>
+        <div>slide 3</div>
+      </BaseCarousel>
+    );
+    const wrapper = mount(jsx);
+    expect(wrapper.find(`[snap="false"]`)).not.to.be.null;
+  });
+
+  it('should render Arrows with controls=always', () => {
+    const jsx = (
+      <BaseCarousel controls="always">
+        <div>slide 1</div>
+        <div>slide 2</div>
+        <div>slide 3</div>
+      </BaseCarousel>
+    );
+    const wrapper = mount(jsx);
     expect(wrapper.find('Arrow')).to.have.lengthOf(2);
   });
 
   it('should not render Arrows with controls=never', () => {
     const jsx = (
       <BaseCarousel controls="never">
->>>>>>> ba6dbbfd
         <div>slide 1</div>
         <div>slide 2</div>
         <div>slide 3</div>
       </BaseCarousel>
     );
     const wrapper = mount(jsx);
-<<<<<<< HEAD
-    expect(wrapper.find(`[snap="false"]`)).not.to.be.null;
-=======
     expect(wrapper.find('Arrow')).to.have.lengthOf(0);
->>>>>>> ba6dbbfd
   });
 });