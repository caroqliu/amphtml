/**
 * Copyright 2020 The AMP HTML Authors. All Rights Reserved.
 *
 * Licensed under the Apache License, Version 2.0 (the "License");
 * you may not use this file except in compliance with the License.
 * You may obtain a copy of the License at
 *
 *      http://www.apache.org/licenses/LICENSE-2.0
 *
 * Unless required by applicable law or agreed to in writing, software
 * distributed under the License is distributed on an "AS-IS" BASIS,
 * WITHOUT WARRANTIES OR CONDITIONS OF ANY KIND, either express or implied.
 * See the License for the specific language governing permissions and
 * limitations under the License.
 */

import {ActionTrust} from '../../../src/action-constants';
import {BaseCarousel} from './base-carousel';
import {CSS} from './base-carousel.jss';
import {CarouselContextProp} from './carousel-props';
import {PreactBaseElement} from '../../../src/preact/base-element';
import {Services} from '../../../src/services';
import {createCustomEvent} from '../../../src/event-helper';
import {dict} from '../../../src/utils/object';
import {isExperimentOn} from '../../../src/experiments';
import {userAssert} from '../../../src/log';

/** @const {string} */
const TAG = 'amp-base-carousel';

/**
 * The boolean attribute value as resolved by string equality with "true" or "false".
 * If the attribute is not present, default as given.
 *
 * @param {!Element} element
 * @param {string} attr
 * @param {boolean} defaultValue
 * @return {boolean}
 */
function parseStrBoolAttr(element, attr, defaultValue) {
  return element.hasAttribute(attr)
    ? element.getAttribute(attr) !== 'false'
    : defaultValue;
}

/** @extends {PreactBaseElement<BaseCarouselDef.CarouselApi>} */
class AmpBaseCarousel extends PreactBaseElement {
  /** @override */
  init() {
    const {element} = this;
    this.registerApiAction('prev', (api) => api.prev(), ActionTrust.LOW);
    this.registerApiAction('next', (api) => api.next(), ActionTrust.LOW);
    this.registerApiAction(
      'goToSlide',
      (api, invocation) => {
        const {args} = invocation;
        api.goToSlide(args['index'] || -1);
      },
      ActionTrust.LOW
    );
    return dict({
      'onSlideChange': (index) => {
        fireSlideChangeEvent(this.win, element, index, ActionTrust.HIGH);
      },
    });
  }

  /** @override */
  isLayoutSupported(layout) {
    userAssert(
      isExperimentOn(this.win, 'amp-base-carousel-bento'),
      'expected amp-base-carousel-bento experiment to be enabled'
    );
    return super.isLayoutSupported(layout);
  }
}

/** @override */
AmpBaseCarousel['Component'] = BaseCarousel;

/** @override */
AmpBaseCarousel['layoutSizeDefined'] = true;

/** @override */
AmpBaseCarousel['children'] = {
  'arrowPrev': {
    name: 'arrowPrev',
    selector: '[slot="prev-arrow"]',
    single: true,
  },
  'arrowNext': {
    name: 'arrowNext',
    selector: '[slot="next-arrow"]',
    single: true,
  },
  'children': {
    name: 'children',
    selector: '*', // This should be last as catch-all.
    single: false,
  },
};

/** @override */
AmpBaseCarousel['props'] = {
  'advanceCount': {attr: 'advance-count', type: 'number'},
  'controls': {attr: 'controls', type: 'string'},
  'loop': {attr: 'loop', type: 'boolean'},
<<<<<<< HEAD
  'mixedLength': {attr: 'mixed-length', type: 'boolean'},
=======
  'outsetArrows': {attr: 'outset-arrows', type: 'boolean'},
>>>>>>> 988f8093
  'snap': {
    attrs: ['snap'],
    parseAttrs: (element) => parseStrBoolAttr(element, 'snap', true),
  },
  'visibleCount': {attr: 'visible-count', type: 'number'},
};

/** @override */
AmpBaseCarousel['shadowCss'] = CSS;

/** @override */
AmpBaseCarousel['useContexts'] = [CarouselContextProp];

/**
 * Triggers a 'slideChange' event with one data param:
 * 'index' - index of the current slide.
 * @param {!Window} win
 * @param {!Element} el The element that was selected or deslected.
 * @param {number} index
 * @param {!ActionTrust} trust
 * @private
 */
function fireSlideChangeEvent(win, el, index, trust) {
  const name = 'slideChange';
  const slideChangeEvent = createCustomEvent(
    win,
    `amp-base-carousel.${name}`,
    dict({'index': index})
  );
  Services.actionServiceForDoc(el).trigger(el, name, slideChangeEvent, trust);
}

AMP.extension(TAG, '1.0', (AMP) => {
  AMP.registerElement(TAG, AmpBaseCarousel);
});<|MERGE_RESOLUTION|>--- conflicted
+++ resolved
@@ -105,11 +105,8 @@
   'advanceCount': {attr: 'advance-count', type: 'number'},
   'controls': {attr: 'controls', type: 'string'},
   'loop': {attr: 'loop', type: 'boolean'},
-<<<<<<< HEAD
   'mixedLength': {attr: 'mixed-length', type: 'boolean'},
-=======
   'outsetArrows': {attr: 'outset-arrows', type: 'boolean'},
->>>>>>> 988f8093
   'snap': {
     attrs: ['snap'],
     parseAttrs: (element) => parseStrBoolAttr(element, 'snap', true),
