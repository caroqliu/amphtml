/**
 * Copyright 2020 The AMP HTML Authors. All Rights Reserved.
 *
 * Licensed under the Apache License, Version 2.0 (the "License");
 * you may not use this file except in compliance with the License.
 * You may obtain a copy of the License at
 *
 *      http://www.apache.org/licenses/LICENSE-2.0
 *
 * Unless required by applicable law or agreed to in writing, software
 * distributed under the License is distributed on an "AS-IS" BASIS,
 * WITHOUT WARRANTIES OR CONDITIONS OF ANY KIND, either express or implied.
 * See the License for the specific language governing permissions and
 * limitations under the License.
 */
import * as Preact from '../../../src/preact';
import {debounce} from '../../../src/utils/rate-limit';
import {forwardRef} from '../../../src/preact/compat';
import {mod} from '../../../src/utils/math';
import {setStyle} from '../../../src/style';
import {
  useCallback,
  useImperativeHandle,
  useLayoutEffect,
  useMemo,
  useRef,
} from '../../../src/preact';
import {useStyles} from './base-carousel.jss';

/**
 * How long to wait prior to resetting the scrolling position after the last
 * scroll event. Ideally this should be low, so that once the user stops
 * scrolling, things are immediately centered again. Since there can be some
 * delay between scroll events, and we do not want to interrupt a scroll with a
 * render, it cannot be too small. 200ms seems to be around the lower limit for
 * this value on Android / iOS.
 */
const RESET_SCROLL_REFERENCE_POINT_WAIT_MS = 200;

/**
 * @param {!BaseCarouselDef.ScrollerProps} props
 * @param {{current: (T|null)}} ref
 * @return {PreactDef.Renderable}
 * @template T
 */
function ScrollerWithRef(
<<<<<<< HEAD
  {children, loop, mixedLength, restingIndex, setRestingIndex, snap},
=======
  {
    advanceCount,
    children,
    loop,
    restingIndex,
    setRestingIndex,
    snap,
    visibleCount,
  },
>>>>>>> 988f8093
  ref
) {
  // We still need our own ref that we can always rely on to be there.
  const containerRef = useRef(null);
  const advance = useCallback(
    (by) => {
      const container = containerRef.current;
<<<<<<< HEAD
      // Modify scrollLeft is preferred to `setRestingIndex` when possible
      // to enable smooth scrolling between slides.
      // Note: `setRestingIndex` will still be called on debounce by scroll handler.
      currentIndex.current = mod(currentIndex.current + by, children.length);
      if (mixedLength) {
        if (loop) {
          const newPosition =
            container.children[mod(pivotIndex + by, children.length)]
              ./* OK */ offsetLeft;
          if (container./* OK */ scrollLeft === newPosition) {
            // There is not enough room to continue scrolling, so manually go to slide.
            setRestingIndex(currentIndex.current);
          } else {
            container./* OK */ scrollLeft = newPosition;
          }
        } else {
          // TODO: If lastSlide.offsetWidth < container.offsetWidth,
          // the next arrow does not appropriately disable when the
          // container reaches the end of its scrollWidth.
          setRestingIndex(currentIndex.current);
        }
      } else {
        container./* OK */ scrollLeft +=
          container./* OK */ offsetWidth * by - scrollOffset.current;
      }
=======
      const slideWidth = container./* OK */ offsetWidth / visibleCount;
      // Modify scrollLeft is preferred to `setRestingIndex` to enable smooth scroll.
      // Note: `setRestingIndex` will still be called on debounce by scroll handler.
      container./* OK */ scrollLeft += slideWidth * by;
>>>>>>> 988f8093
    },
    [visibleCount]
  );
  useImperativeHandle(
    ref,
    () => ({
      next: () => advance(advanceCount),
      prev: () => advance(-advanceCount),
    }),
    [advance, advanceCount]
  );
  const classes = useStyles();

  /**
   * The number of slides we want to place before the
   * reference or resting index. Only needed if loop=true.
   */
  const pivotIndex = Math.floor(children.length / 2);

  /**
   * The dynamic position that the slide at the resting index
   * is with respect to its scrolling order. Only needed if loop=true.
   */
  const offsetRef = useRef(restingIndex);

  /**
   * The partial scroll position between two slides.
   * Only needed if snap=false.
   */
  const scrollOffset = useRef(0);

<<<<<<< HEAD
  const ignoreProgrammaticScrollRef = useRef(true);

  // TODO: If mixedLength is true, it may be necessary to duplicate
  // slides to guarantee there is enough total width to continue scrolling.
=======
>>>>>>> 988f8093
  const slides = renderSlides(
    {
      children,
      loop,
      mixedLength,
      offsetRef,
      pivotIndex,
      restingIndex,
      snap,
      visibleCount,
    },
    classes
  );
  const currentIndex = useRef(restingIndex);

  // useLayoutEffect needed to avoid FOUC while scrolling
  useLayoutEffect(() => {
    if (!containerRef.current) {
      return;
    }
    const container = containerRef.current;
    setStyle(container, 'scrollBehavior', 'auto');
    let position;
    const slideWidth = container./* OK */ offsetWidth / visibleCount;
    if (loop) {
      if (snap) {
<<<<<<< HEAD
        position = container.children[pivotIndex]./* OK */ offsetLeft;
      } else {
        if (mixedLength) {
          position =
            container.children[pivotIndex]./* OK */ offsetLeft +
            scrollOffset.current;
        } else {
          position = mod(
            scrollOffset.current +
              container./* OK */ offsetWidth * offsetRef.current,
            container./* OK */ scrollWidth
          );
        }
      }
    } else {
      if (snap) {
        position = container.children[restingIndex]./* OK */ offsetLeft;
=======
        position = slideWidth * pivotIndex;
      } else {
        position = mod(
          scrollOffset.current + slideWidth * offsetRef.current,
          container./* OK */ scrollWidth
        );
      }
    } else {
      if (snap) {
        position = slideWidth * restingIndex;
>>>>>>> 988f8093
      } else {
        if (mixedLength) {
          position =
            container.children[restingIndex]./* OK */ offsetLeft +
            scrollOffset.current;
        } else {
          position = scrollOffset.current;
        }
      }
    }
    container./* OK */ scrollLeft = position;
    setStyle(container, 'scrollBehavior', 'smooth');
<<<<<<< HEAD
  }, [loop, mixedLength, restingIndex, pivotIndex, snap]);
=======
  }, [loop, restingIndex, pivotIndex, snap, visibleCount]);
>>>>>>> 988f8093

  // Trigger render by setting the resting index to the current scroll state.
  const debouncedResetScrollReferencePoint = useMemo(
    () =>
      debounce(
        window,
        () => {
          // Check if the resting index we are centered around is the same as where
          // we stopped scrolling. If so, we do not need to move anything.
          if (
            currentIndex.current === null ||
            currentIndex.current === restingIndex
          ) {
            return;
          }
          setRestingIndex(currentIndex.current);
        },
        RESET_SCROLL_REFERENCE_POINT_WAIT_MS
      ),
    [restingIndex, setRestingIndex]
  );

  // Track current slide without forcing render.
  // This is necessary for smooth scrolling because
  // intermediary renders will interupt scroll and cause jank.
  const updateCurrentIndex = () => {
    const container = containerRef.current;
<<<<<<< HEAD

    if (mixedLength) {
      const acc = {index: 0, width: 0};
      for (let i = 0; i < container.children.length; i++) {
        const slide = container.children[i];
        if (container./* OK */ scrollLeft >= acc.width) {
          scrollOffset.current = container./* OK */ scrollLeft - acc.width;
          acc.width += slide./* OK */ scrollWidth;
          acc.index = loop ? restingIndex - pivotIndex + i : i;
        }
      }
      currentIndex.current = mod(acc.index, children.length);
    } else {
      scrollOffset.current =
        container./* OK */ scrollLeft -
        offsetRef.current * container./* OK */ offsetWidth;
      const slideOffset = Math.round(
        scrollOffset.current / container./* OK */ offsetWidth
      );
      currentIndex.current = mod(slideOffset, children.length);
    }
=======
    const slideWidth = container./* OK */ offsetWidth / visibleCount;
    scrollOffset.current =
      container./* OK */ scrollLeft - offsetRef.current * slideWidth;
    const slideOffset = Math.round(scrollOffset.current / slideWidth);
    currentIndex.current = mod(slideOffset, children.length);
>>>>>>> 988f8093
  };

  const handleScroll = () => {
    updateCurrentIndex();
    debouncedResetScrollReferencePoint();
  };

  const needMoreSlidesToScroll =
    loop &&
    advanceCount > 1 &&
    children.length - pivotIndex - visibleCount < advanceCount;
  return (
    <div
      ref={containerRef}
      onScroll={handleScroll}
      class={`${classes.scrollContainer} ${classes.hideScrollbar} ${classes.horizontalScroll}`}
      tabindex={0}
    >
      {slides}
      {needMoreSlidesToScroll && slides}
    </div>
  );
}

const Scroller = forwardRef(ScrollerWithRef);
Scroller.displayName = 'Scroller'; // Make findable for tests.
export {Scroller};

/**
 * How the slides are ordered when looping:
 *
 * We want to make sure that the user can scroll all the way to the opposite
 * end (either forwards or backwards) of the carousel, but no further (no
 * looping back past where you started). We render elements dynamically
 * for a desirable scrolling order to allow the browser to scroll as well as
 * providing targets for the browser to snap on. This is important as these
 * targets need to be present before the scroll starts for things to work
 * correctly.
 *
 * The elements are ordered depending on the reference point, called
 * the restingIndex to allow full movement forwards and backwards. You can
 * imagine the DOM structure looks like the following if you have 5 slides:
 *
 * [1][2][3][4][5]
 *
 * When the restingIndex is the first index, we should translate slides as follows:
 *
 * [4][5][1][2][3]
 *
 * This ensures that if you move left or right, there is a slide to show.
 *
 * When the user stops scrolling, we update the restingIndex and show/hide the
 * appropriate spacers. For example, if the user started at slide '1' and moved
 * left to slide '4', the UI would eventually stop because there is
 * nothing more to the left of slide '4'.
 *
 * [4][5][1][2][3]
 *
 * Once scrolling stops, however, the reference point would be reset and this would
 * update to the following with the next render:
 *
 * [2][3][4][5][1]
 *
 * Ordering slides:
 *
 * Slides are ordered to be before or after the current slide and do not rearrange
 * dynamically as the user scrolls. Only once the scrolling has ended do they rearrange.
 * Currently, half the slides are ordered before and half the slides are ordered after.
 * This could be a bit smarter and only place as many as are necessary on either side of
 * the reference point to have a sufficient amount of buffer.
 *
 * Initial index:
 *
 * The initial index can be specified, which will make the carousel scroll to
 * the desired index when it first renders.
 *
 * @param {!BaseCarouselDef.SlideProps} props
 * @param {!Object} classes
 * @return {PreactDef.Renderable}
 */
function renderSlides(
<<<<<<< HEAD
  {children, mixedLength, restingIndex, offsetRef, pivotIndex, snap, loop},
=======
  {children, loop, restingIndex, offsetRef, pivotIndex, snap, visibleCount},
>>>>>>> 988f8093
  classes
) {
  const {length} = children;
  const slides = children.map((child, index) => {
    const key = `slide-${child.key || index}`;
    return (
      <div
        key={key}
        data-slide={index}
        class={`${classes.slideSizing} ${classes.slideElement} ${
          snap ? classes.enableSnap : classes.disableSnap
<<<<<<< HEAD
        } ${mixedLength ? classes.mixedLength : ''}`}
=======
        }`}
        style={{flex: `0 0 ${100 / visibleCount}%`}}
>>>>>>> 988f8093
      >
        {child}
      </div>
    );
  });

  if (!loop) {
    return slides;
  }

  const before = [];
  const after = [];
  const shift = mod(length - restingIndex + pivotIndex, length);
  if (restingIndex <= pivotIndex) {
    for (let i = 0; i < shift; i++) {
      before.unshift(slides.pop());
    }
  } else {
    for (let i = 0; i < length - shift; i++) {
      after.push(slides.shift());
    }
  }

  offsetRef.current = before.length ? before.length : -after.length;
  return (
    <>
      {before}
      {slides}
      {after}
    </>
  );
}<|MERGE_RESOLUTION|>--- conflicted
+++ resolved
@@ -44,19 +44,16 @@
  * @template T
  */
 function ScrollerWithRef(
-<<<<<<< HEAD
-  {children, loop, mixedLength, restingIndex, setRestingIndex, snap},
-=======
   {
     advanceCount,
     children,
     loop,
+    mixedLength,
     restingIndex,
     setRestingIndex,
     snap,
     visibleCount,
   },
->>>>>>> 988f8093
   ref
 ) {
   // We still need our own ref that we can always rely on to be there.
@@ -64,7 +61,7 @@
   const advance = useCallback(
     (by) => {
       const container = containerRef.current;
-<<<<<<< HEAD
+      const slideWidth = container./* OK */ offsetWidth / visibleCount;
       // Modify scrollLeft is preferred to `setRestingIndex` when possible
       // to enable smooth scrolling between slides.
       // Note: `setRestingIndex` will still be called on debounce by scroll handler.
@@ -87,15 +84,8 @@
           setRestingIndex(currentIndex.current);
         }
       } else {
-        container./* OK */ scrollLeft +=
-          container./* OK */ offsetWidth * by - scrollOffset.current;
+        container./* OK */ scrollLeft += slideWidth * by - scrollOffset.current;
       }
-=======
-      const slideWidth = container./* OK */ offsetWidth / visibleCount;
-      // Modify scrollLeft is preferred to `setRestingIndex` to enable smooth scroll.
-      // Note: `setRestingIndex` will still be called on debounce by scroll handler.
-      container./* OK */ scrollLeft += slideWidth * by;
->>>>>>> 988f8093
     },
     [visibleCount]
   );
@@ -127,13 +117,6 @@
    */
   const scrollOffset = useRef(0);
 
-<<<<<<< HEAD
-  const ignoreProgrammaticScrollRef = useRef(true);
-
-  // TODO: If mixedLength is true, it may be necessary to duplicate
-  // slides to guarantee there is enough total width to continue scrolling.
-=======
->>>>>>> 988f8093
   const slides = renderSlides(
     {
       children,
@@ -160,8 +143,8 @@
     const slideWidth = container./* OK */ offsetWidth / visibleCount;
     if (loop) {
       if (snap) {
-<<<<<<< HEAD
         position = container.children[pivotIndex]./* OK */ offsetLeft;
+        // position = slideWidth * pivotIndex;
       } else {
         if (mixedLength) {
           position =
@@ -169,8 +152,7 @@
             scrollOffset.current;
         } else {
           position = mod(
-            scrollOffset.current +
-              container./* OK */ offsetWidth * offsetRef.current,
+            scrollOffset.current + slideWidth * offsetRef.current,
             container./* OK */ scrollWidth
           );
         }
@@ -178,18 +160,7 @@
     } else {
       if (snap) {
         position = container.children[restingIndex]./* OK */ offsetLeft;
-=======
-        position = slideWidth * pivotIndex;
-      } else {
-        position = mod(
-          scrollOffset.current + slideWidth * offsetRef.current,
-          container./* OK */ scrollWidth
-        );
-      }
-    } else {
-      if (snap) {
-        position = slideWidth * restingIndex;
->>>>>>> 988f8093
+        // position = slideWidth * restingIndex;
       } else {
         if (mixedLength) {
           position =
@@ -202,11 +173,7 @@
     }
     container./* OK */ scrollLeft = position;
     setStyle(container, 'scrollBehavior', 'smooth');
-<<<<<<< HEAD
-  }, [loop, mixedLength, restingIndex, pivotIndex, snap]);
-=======
-  }, [loop, restingIndex, pivotIndex, snap, visibleCount]);
->>>>>>> 988f8093
+  }, [loop, mixedLength, restingIndex, pivotIndex, snap, visibleCount]);
 
   // Trigger render by setting the resting index to the current scroll state.
   const debouncedResetScrollReferencePoint = useMemo(
@@ -234,7 +201,6 @@
   // intermediary renders will interupt scroll and cause jank.
   const updateCurrentIndex = () => {
     const container = containerRef.current;
-<<<<<<< HEAD
 
     if (mixedLength) {
       const acc = {index: 0, width: 0};
@@ -248,21 +214,12 @@
       }
       currentIndex.current = mod(acc.index, children.length);
     } else {
+      const slideWidth = container./* OK */ offsetWidth / visibleCount;
       scrollOffset.current =
-        container./* OK */ scrollLeft -
-        offsetRef.current * container./* OK */ offsetWidth;
-      const slideOffset = Math.round(
-        scrollOffset.current / container./* OK */ offsetWidth
-      );
+        container./* OK */ scrollLeft - offsetRef.current * slideWidth;
+      const slideOffset = Math.round(scrollOffset.current / slideWidth);
       currentIndex.current = mod(slideOffset, children.length);
     }
-=======
-    const slideWidth = container./* OK */ offsetWidth / visibleCount;
-    scrollOffset.current =
-      container./* OK */ scrollLeft - offsetRef.current * slideWidth;
-    const slideOffset = Math.round(scrollOffset.current / slideWidth);
-    currentIndex.current = mod(slideOffset, children.length);
->>>>>>> 988f8093
   };
 
   const handleScroll = () => {
@@ -344,11 +301,16 @@
  * @return {PreactDef.Renderable}
  */
 function renderSlides(
-<<<<<<< HEAD
-  {children, mixedLength, restingIndex, offsetRef, pivotIndex, snap, loop},
-=======
-  {children, loop, restingIndex, offsetRef, pivotIndex, snap, visibleCount},
->>>>>>> 988f8093
+  {
+    children,
+    loop,
+    mixedLength,
+    restingIndex,
+    offsetRef,
+    pivotIndex,
+    snap,
+    visibleCount,
+  },
   classes
 ) {
   const {length} = children;
@@ -360,12 +322,8 @@
         data-slide={index}
         class={`${classes.slideSizing} ${classes.slideElement} ${
           snap ? classes.enableSnap : classes.disableSnap
-<<<<<<< HEAD
-        } ${mixedLength ? classes.mixedLength : ''}`}
-=======
-        }`}
-        style={{flex: `0 0 ${100 / visibleCount}%`}}
->>>>>>> 988f8093
+        } `}
+        style={{flex: mixedLength ? '0 0 auto' : `0 0 ${100 / visibleCount}%`}}
       >
         {child}
       </div>
