--- conflicted
+++ resolved
@@ -121,16 +121,7 @@
   </section>
   <section id="section3">
     <h2>Section 3</h2>
-<<<<<<< HEAD
-    <amp-img
-      src="{{server_for_email}}/static/inline-examples/images/squirrel.jpg"
-      alt="Squirrel"
-      width="320"
-      height="256"
-    ></amp-img>
-=======
     <div>Elephants have great memory.</div>
->>>>>>> cbcfb7a2
   </section>
 </amp-accordion>
 <div class="buttons" style="margin-top: 8px;">
@@ -188,16 +179,7 @@
   </section>
   <section>
     <h2>Section 3</h2>
-<<<<<<< HEAD
-    <amp-img
-      src="{{server_for_email}}/static/inline-examples/images/squirrel.jpg"
-      alt="Squirrel"
-      width="320"
-      height="256"
-    ></amp-img>
-=======
     <div>Bunch of awesome content</div>
->>>>>>> cbcfb7a2
   </section>
 </amp-accordion>
 <button id="button1">Toggle All Sections</button>
