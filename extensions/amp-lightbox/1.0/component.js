--- conflicted
+++ resolved
@@ -153,7 +153,6 @@
 
   return (
     mounted && (
-<<<<<<< HEAD
       <>
         <ContainWrapper
           ref={(r) => {
@@ -177,50 +176,13 @@
           }}
           {...rest}
         >
+          <CloseButton as={closeButtonAs} onClick={() => setVisible(false)} />
           {children}
-          <button
-            ariaLabel={DEFAULT_CLOSE_LABEL}
-            tabIndex={-1}
-            className={classes.closeButton}
-            onClick={() => {
-              setVisible(false);
-            }}
-          />
         </ContainWrapper>
         <div className={classes.backdrop}>
           <div className={classes.backdropOverscrollBlocker}></div>
         </div>
       </>
-=======
-      <ContainWrapper
-        ref={lightboxRef}
-        size={true}
-        layout={true}
-        paint={true}
-        part="lightbox"
-        contentStyle={
-          // Prefer style over class to override `ContainWrapper`'s overflow
-          scrollable && {
-            overflow: 'scroll',
-            overscrollBehavior: 'none',
-          }
-        }
-        wrapperClassName={`${classes.defaultStyles} ${classes.wrapper} ${
-          scrollable ? '' : classes.containScroll
-        }`}
-        role="dialog"
-        tabindex="0"
-        onKeyDown={(event) => {
-          if (event.key === Keys.ESCAPE) {
-            setVisible(false);
-          }
-        }}
-        {...rest}
-      >
-        <CloseButton as={closeButtonAs} onClick={() => setVisible(false)} />
-        {children}
-      </ContainWrapper>
->>>>>>> d1105664
     )
   );
 }
