/**
 * Copyright 2021 The AMP HTML Authors. All Rights Reserved.
 *
 * Licensed under the Apache License, Version 2.0 (the "License");
 * you may not use this file except in compliance with the License.
 * You may obtain a copy of the License at
 *
 *      http://www.apache.org/licenses/LICENSE-2.0
 *
 * Unless required by applicable law or agreed to in writing, software
 * distributed under the License is distributed on an "AS-IS" BASIS,
 * WITHOUT WARRANTIES OR CONDITIONS OF ANY KIND, either express or implied.
 * See the License for the specific language governing permissions and
 * limitations under the License.
 */

import {CSS as COMPONENT_CSS} from './component.jss';
import {Lightbox} from './component';
import {PreactBaseElement} from '../../../src/preact/base-element';
import {dict} from '../../../src/utils/object';
import {toggle} from '../../../src/style';
import {toggleAttribute} from '../../../src/dom';

export class BaseElement extends PreactBaseElement {
  /** @param {!AmpElement} element */
  constructor(element) {
    super(element);

    /** @private {boolean} */
    this.open_ = false;
  }

  /** @override */
  init() {
    return dict({
      'onBeforeOpen': this.toggle_.bind(this, true),
      'onAfterClose': this.toggle_.bind(this, false),
    });
  }

  /** @override */
  updatePropsForRendering(props) {
    props['closeButtonAs'] = () => props['closeButton'];
  }

  /**
   * Toggle open/closed attributes.
   * @param {boolean} opt_state
   */
  toggle_(opt_state) {
    this.open_ = toggleAttribute(this.element, 'open', opt_state);
    toggle(this.element, this.open_);
    this.triggerEvent(this.element, this.open_ ? 'open' : 'close');
  }

  /** @override */
  mutationObserverCallback() {
    const open = this.element.hasAttribute('open');
    if (open === this.open_) {
      return;
    }
    this.open_ = open;
    open ? this.api().open() : this.api().close();
  }
}

/** @override */
BaseElement['Component'] = Lightbox;

/** @override */
BaseElement['props'] = {
<<<<<<< HEAD
  'animation': {attr: 'animation', media: true, default: 'fade-in'},
=======
  'animation': {attr: 'animation'},
  'closeButton': {selector: '[slot="close-button"]', single: true},
>>>>>>> d1105664
  'children': {passthrough: true},
  'id': {attr: 'id'},
  'scrollable': {attr: 'scrollable', type: 'boolean'},
};

/** @override */
BaseElement['usesShadowDom'] = true;

/** @override */
BaseElement['shadowCss'] = COMPONENT_CSS;<|MERGE_RESOLUTION|>--- conflicted
+++ resolved
@@ -69,12 +69,8 @@
 
 /** @override */
 BaseElement['props'] = {
-<<<<<<< HEAD
   'animation': {attr: 'animation', media: true, default: 'fade-in'},
-=======
-  'animation': {attr: 'animation'},
   'closeButton': {selector: '[slot="close-button"]', single: true},
->>>>>>> d1105664
   'children': {passthrough: true},
   'id': {attr: 'id'},
   'scrollable': {attr: 'scrollable', type: 'boolean'},
