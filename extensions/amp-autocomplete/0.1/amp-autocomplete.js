--- conflicted
+++ resolved
@@ -14,32 +14,25 @@
  * limitations under the License.
  */
 
-import {ActionTrust} from '../../../src/action-constants';
-import {CSS} from '../../../build/amp-autocomplete-0.1.css';
-import {Keys} from '../../../src/utils/key-codes';
-import {Layout} from '../../../src/layout';
-import {Services} from '../../../src/services';
-<<<<<<< HEAD
-import {UrlReplacementPolicy,
-  batchFetchJsonFor} from '../../../src/batched-json';
-import {childElementsByTag, removeChildren}
-  from '../../../src/dom';
-=======
+import { ActionTrust } from '../../../src/action-constants';
+import { CSS } from '../../../build/amp-autocomplete-0.1.css';
+import { Keys } from '../../../src/utils/key-codes';
+import { Layout } from '../../../src/layout';
+import { Services } from '../../../src/services';
 import {
   UrlReplacementPolicy,
   batchFetchJsonFor,
 } from '../../../src/batched-json';
-import {childElementsByTag, removeChildren} from '../../../src/dom';
->>>>>>> bf504ab7
-import {createCustomEvent} from '../../../src/event-helper';
-import {dev, user, userAssert} from '../../../src/log';
-import {getValueForExpr, parseJson, tryParseJson} from '../../../src/json';
-import {hasOwn, map, ownProperty} from '../../../src/utils/object';
-import {includes, startsWith} from '../../../src/string';
-import {isEnumValue} from '../../../src/types';
-import {isExperimentOn} from '../../../src/experiments';
-import {mod} from '../../../src/utils/math';
-import {toggle} from '../../../src/style';
+import { childElementsByTag, removeChildren } from '../../../src/dom';
+import { createCustomEvent } from '../../../src/event-helper';
+import { dev, user, userAssert } from '../../../src/log';
+import { getValueForExpr, parseJson, tryParseJson } from '../../../src/json';
+import { hasOwn, map, ownProperty } from '../../../src/utils/object';
+import { includes, startsWith } from '../../../src/string';
+import { isEnumValue } from '../../../src/types';
+import { isExperimentOn } from '../../../src/experiments';
+import { mod } from '../../../src/utils/math';
+import { toggle } from '../../../src/style';
 
 const EXPERIMENT = 'amp-autocomplete';
 const TAG = 'amp-autocomplete';
@@ -166,7 +159,7 @@
       user().warn(
         TAG,
         'Expected a <script type="application/json"> child or ' +
-          'a URL specified in "src".'
+        'a URL specified in "src".'
       );
     }
 
@@ -202,27 +195,15 @@
         'template, script[template]'
       );
       // Dummy render to verify existence of "data-value" attribute.
-<<<<<<< HEAD
       this.templates_.renderTemplate(this.templateElement_,
           /** @type {!JsonObject} */({})).then(
-          renderedEl => {
-            userAssert(renderedEl.hasAttribute('data-value') ||
-              renderedEl.hasAttribute('data-category') ||
-              renderedEl.hasAttribute('data-disabled'),
+        renderedEl => {
+          userAssert(renderedEl.hasAttribute('data-value') ||
+            renderedEl.hasAttribute('data-category') ||
+            renderedEl.hasAttribute('data-disabled'),
             `${TAG} requires the "data-value", "data-category", or 
             "data-disabled" attribute.`);
-          });
-=======
-      this.templates_
-        .renderTemplate(this.templateElement_, /** @type {!JsonObject} */ ({}))
-        .then(renderedEl => {
-          userAssert(
-            renderedEl.hasAttribute('data-value') ||
-              renderedEl.hasAttribute('data-disabled'),
-            `${TAG} requires a "data-value" or "data-disabled" attribute.`
-          );
         });
->>>>>>> bf504ab7
     }
 
     this.filter_ = userAssert(
@@ -262,7 +243,7 @@
       user().warn(
         TAG,
         'Expected key "items" in data but found nothing. ' +
-          'Rendering empty results.'
+        'Rendering empty results.'
       );
       return [];
     }
@@ -289,7 +270,7 @@
         user().warn(
           TAG,
           'Expected key "items" in data but found nothing. ' +
-            'Rendering empty results.'
+          'Rendering empty results.'
         );
         return [];
       }
@@ -342,7 +323,7 @@
         user().warn(
           TAG,
           'Discovered both inline <script> and remote "src"' +
-            ' data. Was providing two datasets intended?'
+          ' data. Was providing two datasets intended?'
         );
       }
       remoteDataPromise = this.getRemoteData_();
@@ -454,48 +435,33 @@
     let renderPromise = Promise.resolve();
     this.resetActiveElement_();
     if (this.templateElement_) {
-<<<<<<< HEAD
       renderPromise = this.templates_.renderTemplateArray(this.templateElement_,
-          filteredData).then(renderedChildren => {
-        renderedChildren.forEach(child => {
-          container.appendChild(child);
-        });
-
-        // Append 'item' attributes and classes on all such elements.
-        const itemEls = container.querySelectorAll('[data-value]');
-        itemEls.forEach(el => {
-          el.classList.add('i-amphtml-autocomplete-item');
-          el.setAttribute('role', 'listitem');
-        });
-
-        // Append 'category' attributes and classes on all such elements.
-        const catEls = container.querySelectorAll('[data-category]');
-        catEls.forEach(el => {
-          el.setAttribute('role', 'group');
-        });
-
-        // Append 'aria-disabled' on all 'data-disabled' elements.
-        const disabledEls = container.querySelectorAll('[data-disabled]');
-        disabledEls.forEach(el => {
-          el.classList.add('i-amphtml-autocomplete-item');
-          el.setAttribute('role', 'listitem');
-          el.setAttribute('aria-disabled', 'true');
-        });
-      });
-=======
-      renderPromise = this.templates_
-        .renderTemplateArray(this.templateElement_, filteredData)
-        .then(renderedChildren => {
-          renderedChildren.map(child => {
-            if (child.hasAttribute('data-disabled')) {
-              child.setAttribute('aria-disabled', 'true');
-            }
-            child.classList.add('i-amphtml-autocomplete-item');
-            child.setAttribute('role', 'listitem');
+        filteredData).then(renderedChildren => {
+          renderedChildren.forEach(child => {
             container.appendChild(child);
           });
+
+          // Append 'item' attributes and classes on all such elements.
+          const itemEls = container.querySelectorAll('[data-value]');
+          itemEls.forEach(el => {
+            el.classList.add('i-amphtml-autocomplete-item');
+            el.setAttribute('role', 'listitem');
+          });
+
+          // Append 'category' attributes and classes on all such elements.
+          const catEls = container.querySelectorAll('[data-category]');
+          catEls.forEach(el => {
+            el.setAttribute('role', 'group');
+          });
+
+          // Append 'aria-disabled' on all 'data-disabled' elements.
+          const disabledEls = container.querySelectorAll('[data-disabled]');
+          disabledEls.forEach(el => {
+            el.classList.add('i-amphtml-autocomplete-item');
+            el.setAttribute('role', 'listitem');
+            el.setAttribute('aria-disabled', 'true');
+          });
         });
->>>>>>> bf504ab7
     } else {
       filteredData.forEach(item => {
         userAssert(
@@ -503,7 +469,7 @@
           `${TAG} data must provide template for non-string items.`
         );
         container.appendChild(
-          this.createElementFromItem_(/** @type {string} */ (item))
+          this.createElementFromItem_(/** @type {string} */(item))
         );
       });
     }
@@ -545,38 +511,12 @@
     // Client-side filtering.
     input = input.toLocaleLowerCase();
     const itemsExpr = this.element.getAttribute('filter-value') || 'value';
-<<<<<<< HEAD
     const filteredData = [];
     data.filter(item => {
       return this.isFilterMatch_(item, input, itemsExpr);
     }).forEach(item => {
       item = this.filterCategories_(item, input, itemsExpr);
       filteredData.push(item);
-=======
-    const filteredData = data.filter(item => {
-      if (typeof item === 'object') {
-        item = getValueForExpr(/** @type {!JsonObject} */ (item), itemsExpr);
-      }
-      userAssert(
-        typeof item === 'string',
-        `${TAG} data property "${itemsExpr}" must map to string type.`
-      );
-      item = item.toLocaleLowerCase();
-      switch (this.filter_) {
-        case FilterType.SUBSTRING:
-          return includes(item, input);
-        case FilterType.PREFIX:
-          return startsWith(item, input);
-        case FilterType.TOKEN_PREFIX:
-          return this.tokenPrefixMatch_(item, input);
-        case FilterType.FUZZY:
-          throw new Error(`Filter not yet supported: ${this.filter_}`);
-        case FilterType.CUSTOM:
-          throw new Error(`Filter not yet supported: ${this.filter_}`);
-        default:
-          throw new Error(`Unexpected filter: ${this.filter_}`);
-      }
->>>>>>> bf504ab7
     });
 
     return this.truncateToMaxEntries_(filteredData);
@@ -606,7 +546,7 @@
         getValueForExpr(/**@type {!JsonObject} */(item), itemsExpr));
     }
     userAssert(typeof item === 'string',
-        `${TAG} data property "${itemsExpr}" must map to string type.`);
+      `${TAG} data property "${itemsExpr}" must map to string type.`);
     item = item.toLocaleLowerCase();
     switch (this.filter_) {
       case FilterType.SUBSTRING:
@@ -881,7 +821,7 @@
     const selectEvent = createCustomEvent(
       this.win,
       `amp-autocomplete.${name}`,
-      /** @type {!JsonObject} */ ({value})
+      /** @type {!JsonObject} */({ value })
     );
     this.action_.trigger(this.element, name, selectEvent, ActionTrust.HIGH);
   }
@@ -911,44 +851,29 @@
     // Element visibility logic
     let shouldScroll, newTop;
 
-<<<<<<< HEAD
-    return this.measureMutateElement(() => {
-      const {offsetHeight: itemHeight} = newActiveElement;
-      const {scrollTop: resultTop, offsetHeight: resultHeight} =
-        this.container_;
-      const relativeItemTop = activeIndex === 0 ?
-        -resultTop : newActiveElement./*OK*/getBoundingClientRect().top -
-        this.container_./*OK*/getBoundingClientRect().top;
-      shouldScroll = (relativeItemTop < 0 ||
-        relativeItemTop + itemHeight > resultHeight);
-      newTop = delta > 0 ?
-        resultTop + relativeItemTop + itemHeight - resultHeight
-        : resultTop + relativeItemTop;
-    }, () => {
-      if (shouldScroll) {
-        this.container_./*OK*/scrollTop = newTop;
-=======
     return this.measureMutateElement(
       () => {
-        const {offsetTop: itemTop, offsetHeight: itemHeight} = newActiveElement;
+        const {offsetHeight: itemHeight} = newActiveElement;
         const {
           scrollTop: resultTop,
           offsetHeight: resultHeight,
         } = this.container_;
+        const relativeItemTop =
+          activeIndex === 0
+            ? -resultTop
+            : newActiveElement./*OK*/ getBoundingClientRect().top -
+              this.container_./*OK*/ getBoundingClientRect().top;
         shouldScroll =
-          resultTop > itemTop ||
-          resultTop + resultHeight < itemTop + itemHeight;
-        newTop = delta > 0 ? itemTop + itemHeight - resultHeight : itemTop;
+          relativeItemTop < 0 || relativeItemTop + itemHeight > resultHeight;
+        newTop =
+          delta > 0
+            ? resultTop + relativeItemTop + itemHeight - resultHeight
+            : resultTop + relativeItemTop;
       },
       () => {
         if (shouldScroll) {
           this.container_./*OK*/ scrollTop = newTop;
         }
-        this.resetActiveElement_();
-        newActiveElement.classList.add('i-amphtml-autocomplete-item-active');
-        this.activeIndex_ = activeIndex;
-        this.activeElement_ = newActiveElement;
->>>>>>> bf504ab7
       }
     );
   }
